--- conflicted
+++ resolved
@@ -22,8 +22,4 @@
 name = "zamm_yin"
 readme = "README.md"
 repository = "https://github.com/amosjyng/yin"
-<<<<<<< HEAD
-version = "0.2.0"
-=======
-version = "0.2.1-beta"
->>>>>>> 1f5855f3
+version = "0.2.1"