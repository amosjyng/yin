--- conflicted
+++ resolved
@@ -115,7 +115,7 @@
     /// Get all the types of attributes that this concept is predefined to potentially have.
     fn attributes(&self) -> Vec<AttributeArchetype> {
         self.essence()
-            .outgoing_nodes(HasProperty::TYPE_ID)
+            .outgoing_nodes(HasAttribute::TYPE_ID)
             .into_iter()
             .map(AttributeArchetype::from)
             .collect()
@@ -125,7 +125,7 @@
     /// have.
     fn has_attribute(&self, possible_type: AttributeArchetype) -> bool {
         self.essence()
-            .has_outgoing(HasProperty::TYPE_ID, possible_type.essence())
+            .has_outgoing(HasAttribute::TYPE_ID, possible_type.essence())
     }
 }
 
@@ -187,9 +187,6 @@
     }
 
     #[test]
-<<<<<<< HEAD
-    fn test_attribute_introduced_types() {
-=======
     fn test_child_archetypes_no_individuals() {
         initialize_kb();
         let type1 = Form::archetype().individuate_as_archetype();
@@ -201,7 +198,6 @@
 
     #[test]
     fn test_attribute_types() {
->>>>>>> c3a93b6a
         initialize_kb();
         let mut type1 = Form::archetype().individuate_as_archetype();
         let type2 = Attribute::archetype().individuate_as_archetype();
@@ -215,9 +211,6 @@
     }
 
     #[test]
-<<<<<<< HEAD
-    fn test_attribute_introduced_types_not_inherited() {
-=======
     fn test_attribute_equivalents() {
         initialize_kb();
         let mut type1 = Form::archetype().individuate_as_archetype();
@@ -225,7 +218,7 @@
         let type2_attr_arch = AttributeArchetype::from(type2.id());
         type1.add_attribute_type(type2_attr_arch);
 
-        assert_eq!(type1.attribute_archetypes(), vec![type2_attr_arch]);
+        assert_eq!(type1.attributes(), vec![type2_attr_arch]);
         assert_eq!(
             type1.introduced_attribute_archetypes(),
             vec![type2_attr_arch]
@@ -233,8 +226,23 @@
     }
 
     #[test]
+    fn test_attribute_types_inherited() {
+        initialize_kb();
+        let mut type1 = Attribute::archetype().individuate_as_archetype();
+        let type2 = Attribute::archetype().individuate_as_archetype();
+        let type3 = type1.individuate_as_archetype();
+        type1.add_attribute_type(type2);
+
+        assert_eq!(
+            type3.attributes(),
+            vec![Owner::archetype(), Value::archetype(), type2]
+        );
+        assert!(!type3.has_attribute(type1));
+        assert!(type3.has_attribute(type2));
+    }
+
+    #[test]
     fn test_attribute_types_not_inherited() {
->>>>>>> c3a93b6a
         initialize_kb();
         let mut type1 = Form::archetype().individuate_as_archetype();
         let type2 = Attribute::archetype().individuate_as_archetype();
@@ -248,36 +256,6 @@
     }
 
     #[test]
-<<<<<<< HEAD
-    fn test_attribute_types() {
-        initialize_kb();
-        let mut type1 = Attribute::archetype().individuate_as_archetype();
-        let type2 = Attribute::archetype().individuate_as_archetype();
-        type1.add_attribute_type(type2);
-
-        assert_eq!(
-            type1.attributes(),
-            vec![Owner::archetype(), Value::archetype(), type2]
-        );
-        assert!(!type1.has_attribute(type1));
-        assert!(type1.has_attribute(type2));
-    }
-
-    #[test]
-    fn test_attribute_types_inherited() {
-        initialize_kb();
-        let mut type1 = Attribute::archetype().individuate_as_archetype();
-        let type2 = Attribute::archetype().individuate_as_archetype();
-        let type3 = type1.individuate_as_archetype();
-        type1.add_attribute_type(type2);
-
-        assert_eq!(
-            type3.attributes(),
-            vec![Owner::archetype(), Value::archetype(), type2]
-        );
-        assert!(!type3.has_attribute(type1));
-        assert!(type3.has_attribute(type2));
-=======
     fn test_attributes_no_flags() {
         initialize_kb();
         let mut form_type = Form::archetype().individuate_as_archetype();
@@ -286,8 +264,7 @@
         form_type.add_flag(flag_type);
         form_type.add_attribute_type(attr_type);
 
-        assert_eq!(form_type.attribute_archetypes(), vec![attr_type]);
+        assert_eq!(form_type.attributes(), vec![attr_type]);
         assert_eq!(form_type.introduced_attribute_archetypes(), vec![attr_type]);
->>>>>>> c3a93b6a
     }
 }