--- conflicted
+++ resolved
@@ -17,12 +17,6 @@
     fn mark_individual(&mut self) {
         self.essence_mut().add_flag(IsIndividual::TYPE_ID);
     }
-<<<<<<< HEAD
-
-    /// Whether this represents an individual.
-    fn is_individual(&self) -> bool {
-        self.essence().has_flag(IsIndividual::TYPE_ID)
-    }
 
     /// View the current node from its meta perspective.
     fn meta(&self) -> Self::MetaType {
@@ -32,8 +26,6 @@
 
 impl FormExtension for Form {
     type MetaType = Archetype;
-=======
->>>>>>> 2b191a0c
 }
 
 impl FormExtension for Attribute {
