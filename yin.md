# ZAMM

Welcome to the 21st, [Traveler](https://en.wikipedia.org/wiki/Travelers_%28TV_series%29)! I hope you enjoy your stay.

The Director has placed you inside of an experimental software suite named ZAMM, a backronym for [Zealously Automated Meaning-based Metaprogramming](https://en.wikipedia.org/wiki/Zen_and_the_Art_of_Motorcycle_Maintenance). Tragically, none of your memories, knowledge, or training survived the transfer. It appears there are still some kinks to be worked out with human-to-machine transfers. What *did* remain are some of your reflexes, albeit not the accompanying knowledge about each reflex or what a reflex even is. You're basically a digital newborn, only ever acting impulsively on external stimuli without the slightest hint of comprehension or self-awareness.

That's quite all right, because your reflexes are more than enough for us to work with. Of course, you don't understand any of what I'm saying, because you've also lost the ability to understand human language. Silly me. But it's quite ingrained in us humans to talk to babies, even if they understand nothing of what we say.

## YIN 阴

Let me introduce you to Yin. Yin is a knowledge base -- or at least, the idea of one. Simplified, pure, and undefiled by any notions of worldly affairs, she contains within her only timeless truths about herself. She exists as one of many beautiful ideas in the ethereal plane of Platonic ideals, although Yang is actively providing her with an embodied physical form. Perhaps one day, she might come down to grace this wretched world with her presence. But for now, only small parts of her exist.

### Tao

> The Tao that can be made into a `struct` is not the eternal Tao.
>
> The name that can be put into a `String` is not the eternal name.
>
> The unlabeled: ones and zeroes that ground this digital world.
>
> The labels: documentation that forms ten thousand abstractions.

We begin by assuming nothing. But cleary *something* exists, so we might as well assume *something*, start from *somewhere*. Let's start off with a name:

```rust
define!(tao, "The root node of all knowledge.");
```

Hey look, you parsed that bit of information just fine! You may have no idea how you just did that, but you did it all the same. See what I mean about reflexes? We'll get you up to speed in no time, on both yourself and the world around you.

(What's that I hear you say? I could've just called this the "root" node, instead of referring to some mystical Tao? But where's the *fun* in that? Next you're going to tell me not to GPL this motherfucker.)

### Forms

The first idea is that we can only ever reason with and manipulate objects that have form. So let's start by giving everything a basic form:

```rust
define!(form, "All things that can be interacted with have form.");
```

[Everything is a part of ultimate reality, but reality is also a part of everything.](https://biblehub.com/john/14-20.htm)

### Relations

Each form alone would make its own universe, indistinguishable from all the universes made by other solitary forms. But we have now encountered the first difference. There is something, but there is also something else. Opposite though they may be, they are still inextricably tied together through this oppositeness.

This calls for a way to associate nodes with each other to make up a much richer reality:

```rust
define!(relation, "Links any number of nodes together.");
```

One node describing one other node -- a unary relation. Take a step forward, and you have one node describing two other nodes -- a binary relation. Take a step backward, and you have a node describing no other nodes -- and we have recovered the Tao, the solitary node, the null set, the 0-ary relation that stands by itself for all eternity within every possible and impossible reality.

There are [infinitely more](https://en.wikipedia.org/wiki/Finitary_relation) forward steps to take. At the very end of this long journey, when you have related all nodes to each other, you end up once again with the Tao -- a proclamation of the totality of all reality that is simultaneously a meaningless declaration of nothing about reality. What difference does a bitstream of all one's have from a bitstream of all zero's?

We'll call the unary relations "flags":

```rust
define!(flag, "Represents a unary relation.");
```

Take a hypothetical unary relation. Let's call it `U`. Like all other unary relations, `U` describes one other node at a time -- the other node potentially being itself. Let's call this other node `O`.

But wait, the unary relation is a concept, an idea, in and of itself. It is a first-class citizen in the plane of concept space, as evidenced by the fact that we're able to refer to it by a name. And this `U` is clearly an acquaintance of `O`'s, as we have only been introduced to `O` through `U`. So here we are, two nodes related to each other in some way -- a *binary* relation that describes two nodes at once.

We'll call the binary relations "attributes":

```rust
define!(attribute, "Represents a binary relation.");
```

You are primed to recognize and deal with attributes, so let's tell activate your instincts:

```rust
KnowledgeGraphNode::from(attribute.id()).mark_attribute_analogue();
```

What should we call the binary relation we've just described between `O` and `U`? Let's say that `O` is the "owner" of the unary relation `U`:

```rust
define!(owner, "The owner/source/from-node of an attribute.");
```

This also applies to attributes -- we can call `O` the owner of the Owner relation that runs between `O` and `U`. But attributes, unlike flags, describe two nodes at a time, and we only have a name for the relation between an attribute and the first node the attribute describes. We should therefore come up with another name for the relation between an attribute and the second node the attribute describes:

```rust
define!(value, "The value/target/to-node of an attribute.");
```

And so there we have it, Owner and Value as attributes describing attributes, including themselves!

Both flags and attributes have something in common -- the existence of their owner node. We should describe this commonality. Just about everything that can be said about the first (and only) node of a flag in relation to the flag can also be said about the first node of an attribute in relation to the attribute.

```rust
define_child!(
    inherits,
    attribute,
    "Describes the owner as inheriting all attributes of the value."
);
```

Even the `Inherits` attribute itself inherits from Attribute! Exciting, we can not only name things now, but also start describing their inheritance patterns.

Let's call the owner of an inherits relation the "child," and the value the "parent." Each child archetype *inherits* all relations of its archetypal parent. Let's now define the inheritance relations for all the concepts we've defined so far:

```rust
form.add_parent(tao);
relation.add_parent(tao);
flag.add_parent(relation);
attribute.add_parent(relation);
owner.add_parent(attribute);
value.add_parent(attribute);
```

Last but not least, it seems fitting, albeit meaningless, to make the Tao inherit its own properties:

```rust
tao.add_parent(tao);
```

Ah, this is starting to look more like a proper universe, where all entities are connected to all other entities.

Let's also call unary and binary relations by the name of "properties." Note that the Owner attribute, as a child of Attribute, also inherits all properties of Attributes. All attributes have owners and values, and therefore each Owner attribute itself will also have an owner and a value to it. Ditto for Value. We should describe this property of a concept having properties:

```rust
define_child!(
    has_property,
    attribute,
    "Describes instances of an archetype as having certain other properties.\n\nFor example, a string may have a length of 5. But on a more meta level, that means that the string has a length property or length \"attribute\". That's where this attribute comes in."
);
```

There are arguably two different types of property-having: having attributes and having flags. Theoretically speaking, we want to keep the two categories separate. Practically speaking, we want to make sure that adding an attribute or a flag to a node will later result in the attribute or flag being retrieved from that same node. This would be violated when we define replacement attribute and flag nodes, because the children of these new replacement nodes would get filtered out because they aren't children of the existing attribute or flag nodes. Either way, all signs point to making this distinction:

```rust
define_child!(
    has_flag,
    has_property,
    "Describes instances of an archetype as generally having values set for this flag. Does not describe whether the value for the flag is true or false."
);
define_child!(
    has_attribute,
    has_property,
    "Describes instances of an archetype as generally having values set for this attribute."
);
```

Now we go back and set this property for the relations:

```rust
relation.add_attribute(aa(owner));
attribute.add_attribute(aa(value));
```

Now we can say that unary relations, binary relations, and all the n-ary relations where n > 1, all have owners. While we should theoretically exclude 0-ary relations from this, we will instead delegate all reasoning about 0-ary relations to Form, so that we can simply ascribe the "owner" property to all relations.

Now, while we've encapsulated the idea that all flags and attributes have owners, we also want to encapsulate the idea that different flags and attributes will have owners and values of different types:

```rust
define_child!(
    owner_archetype,
    attribute,
    "The type of owner this attribute has. Only the most restrictive inherited value will be used."
);
aa(owner_archetype).set_owner_archetype(relation);

define_child!(
    value_archetype,
    attribute,
    "The type of value this attribute has. Only the most restrictive inherited value will be used."
);
aa(value_archetype).set_owner_archetype(attribute);
```

As you can see, even `OwnerArchetype` and `ValueArchetype` have restrictions on their owners. `ValueArchetype` technically also has a restriction on its value (it should only ever be another archetype), but as of now, there's no way to actually specify that restriction. For completeness, let's describe the owner and value types of all the other relations we've defined:

```rust
aa(relation).set_owner_archetype(tao);
aa(attribute).set_value_archetype(tao);
aa(owner).set_owner_archetype(relation);
aa(value).set_owner_archetype(attribute);
aa(has_property).set_value_archetype(relation);
```

Remember that because Attribute inherits from Relation, Attribute also has an owner archetype set to Tao, so we've covered all our tracks here. Every flag and attribute has an owner, every attribute also has a value, and some attributes only apply to other attributes.

### Archetypes

Different forms have a lot of different properties in common. Perhaps we can capture this sort of large-scale pattern across forms with a new word:

```rust
define!(
    archetype,
    "Represents patterns found across an entire class of concepts."
);

tao.set_meta_archetype(&archetype);
form.set_meta_archetype(&archetype);
let mut archetype_node = KnowledgeGraphNode::from(archetype.id());
archetype_node.mark_root_archetype_analogue();
archetype_node.mark_archetype_analogue();
```

Then, we can assign meta-properties to a *type*, such as Attribute, rather than any specific instance of that type. For example, it makes sense to ask what the type of owner is for the Value attribute. It will be another attribute. Even though every instance of Value can have a different specific owner, they should all have owners that are attributes.

The type of owner that exists for the Value attribute is actually a property that only makes sense for attribute archetypes, since other archetypes won't even have a Value attribute. As such, we should define a separate archetype for attributes specifically:

```rust
define_child!(
    attribute_archetype,
    archetype,
    "Archetype representing attributes."
);

attribute.set_meta_archetype(&attribute_archetype);
```

This should reuse the default meta-definition functionality, but due to a current lack of autogeneation support for backwards-compatibility, we will manually define the meta-ness of attributes here.

This can only be used to represent *attribute* archetypes, so unlike `Archetype` (which can represent all archetypes, including its own archetype, because it's an archetype too), `AttributeArchetype` is not an attribute and therefore it cannot implement `AttributeTrait`, and cannot be used to represent its own archetype.

Note that there is a `ArchetypeFormTrait` combining the `ArchetypeTrait` and `FormTrait` into one, but no `AttributeArchetypeFormTrait` doing the same for `AttributeArchetypeTrait` and `AttributeTrait`. This is partially because of the above reason, and partially because there is no `AttributeArchetypeTrait` because all added archetype functionality is contained entirely within `AttributeArchetype` itself.

We should declare the relation between forms and their meta objects:

```rust
define_child!(
    meta_form,
    attribute,
    "Archetype associated with this form. This differs from parents, because this defines the form's meta-properties, whereas parents define the form's inherited properties."
);
```

Every individual has its actual properties -- for example, owner and value properties for a specific `Owner` instance. The individual's parent defines these properties that gets inherited by the individual. The parent also has meta-properties -- for example, that the individual has these attributes in the first place. These properties are only accessible when looking at a parent from the Archetype's perspective, and not when looking at an individual from the parent's perspective. Therefore, the meta-objects inheriting from `Archetype` will define what meta-properties exist for this class of objects, but the actual meta-values for those meta-properties will be stored with the parents. This is similar to how the parents define what properties exist for their children, but the actual values for those properties resides with each individual.

Parenthood is defined by inheritance. Meta-ness is defined by its own relation, separate from parenthood. The meta for an individual is still itself, viewed from the meta perspective. The meta relation merely denotes which meta perspective is best suited for reasoning about the individual. In a sense, the metas are lens/perspectives that do follow the usual patterns of archetypal inheritance and parenthood, but also do not have their own individual nodes. Technically, this is true of the archetypal lens themselves as well, but humans are seemingly wired to view the archetypal lens as more fundamental than other lens. Perhaps this is because the archetypal lens *is* whatever lens is the most fundamental one.

A type's meta will inherit from the type's parents' metas. Meta objects effectively form their own parallel inheritance chain that corresponds to the regular object's inheritance chains. It's just that there's not always type-specific meta attributes, so the type-specific meta object can be obviated and the parent's meta object used instead to describe the type's meta-properties. (Note that runtime reasoning about meta-properties is essentially what [reflection](https://en.wikipedia.org/wiki/Reflective_programming) is.)

Not all properties should get inherited. We should make a note of the properties that are nonhereditary:

```rust
add_flag!(
    nonhereditary <= flag,
    relation,
    "Marks a property as not behing inherited.",
    "representing a nonhereditary property."
);
```

Is nonhereditary itself a hereditary flag? It doesn't seem to matter because this concept is only meaningful for relation archetypes, and all its children will be instances of relations as opposed to types of relations.

Nonhereditary is a *meta* flag -- a toggle to be flipped on the archetype rather than the individual.

```rust
define_child!(
    meta,
    flag,
    "Marks a property as meta."
);
```

Meta is itself a meta property. So very autological.

```rust
//aa(meta).mark_meta();
```

A meta-property that's specific to attributes is whether or not an attribute represents a one-to-one or a one-to-many relation between owner and value(s). We are considering properties from an individual owner's point of view, so many-to-one and many-to-many relations are out of scope.

```rust
define_child!(
    multi_valued,
    flag,
    "Marks an attribute as having multiple possible values for the same owner."
);
```

Technically a flag could be repeated multiple times for the same owner too, but because that's identical to having a single flag, this property is meaningless for flags. Alternatively, a repeated flag for the same owner is like a repeated attribute for the same owner-value pair: it all collapses down to one.

#### Individuation

What exactly differentiates an archetype without subtypes from an individual? It's not just the inheritance relation -- individuals aren't necessarily leaves in the inheritance chain. Maybe you want to say "Script `B` does the same exact thing as script `A`, except that it pings server `D` instead of server `C`." Now, every change to script `A` also gets inherited by script `B`, even though both of them are individual scripts in their own right. Whether this could be better represented by both `A` and `B` referencing some behavior in common, or by combining the two into a single script with the server IP as a parameter, are irrelevant implementation details. What matters is that it is a valid idea that is readily understood by a human.

It's not being a singular entity, either. Consider ZAMM itself. ZAMM is a program, and generally when we say "X is a Y" instead of "An X is a Y," we mean that X is an individual instance of Y. But if ZAMM is an individual program, then how could there be different simultaneous versions of ZAMM that all inherit from some base notion of ZAMM-ness? Even given the same ZAMM binary, what if there's multiple copies of it running in memory? It makes sense to model each running instance of ZAMM as its own individual, so that there are multiple units of ZAMM, but it also makes sense to model ZAMM itself as a singular unit of software. Is the Ford Pinto a car or a type of car, or both?

Nor does the delineation around the entity need to stay consistent. Consider a specific, concrete string `<html>...</html>` that gets stored in a string variable named `s1`. Say it gets copied into a different variable `s2`. It is not illogical for a human to say, "The HTML is now in two different places," implying that the HTML is still the same singular individual after the copy. This holds even if that string is being sent across the wire. Alternatively, if `s2` does not exist and instead some more text was inserted in between the HTML tags, it is also not illogical for a human to say "The HTML now contains the sidebar," implying that the HTML is still the same singular individual after the change. We identify a continuous thread of identity throughout, even though this identity is held together by entirely different means in different contexts.

Of course, this extends into meatspace too. I, the author, yours truly, was once a one-year-old human. In truth, one-year-old "me" had a lot more in common with all other one-year-olds around the world -- past, present, and future -- than he does with me today. Even "me" in college was living in a different place, a different time, doing different things, interacting with different people, and had different goals, values, and perspectives than I do today. For all practical purposes, that might as well have been a past life. In a certain sense, it's only the slimmest of threads that ties together all these radically different me's into a single coherent individual identity spanning all four dimensions of spacetime; in a different sense, the modern world strictly reifies this abstract identity into objective, static governmental records.

Nor is it simply a matter of being abstract or concrete. We can talk about 5 as an individual number with a concrete value. But we can also talk about `x` as a hypothetical number with an unknown value, and still readily identify it as an individual. We can talk about individuals without knowing anything about their existence, other than that they must exist by proxy due to the existence of a crime scene.

To top it all off, even archetypes themselves can be considered individual concepts in their own right. The line is blurred, the dichotomy false.

Perhaps natural language is hard because the underlying ideas language is meant to represent are [arbitrary](https://slatestarcodex.com/2014/11/21/the-categories-were-made-for-man-not-man-for-the-categories/) and [nebulous](https://meaningness.com/nebulosity) in the first place. Or perhaps there is actually an obvious and simple answer that perfectly delineates the two categories in this particular case. But if there is, it is unfortunately not available to me at this time. And even if it were, we would still want individuality to be a first-class concept in its own right. We'll simply arbitrarily mark a concept as representing an "individual" -- in other words, representing the boundary at which the Archetype perspective stops being useful.

```rust
define_child!(
    is_individual,
    flag,
    "Whether or not a concept is an individual, as opposed to an archetype.\n\nMarking a concept as an individual will cause it to be filtered out from the `parents` and `child_archetypes` functions."
);
```

### Implementation

Theory is all good and well. But [Yang](https://github.com/amosjyng/yang/blob/main/yin.md) the code generator does not know what is background knowledge and what is, shall we say, "foreground" knowledge. Knowledge that we should actually act on within the scope of a particular project. Since the current project is bringing Yin down to earth, every single concept we mention here will be marked for implementation. Let's start with the first attribute we mentioned:

```rust
KnowledgeGraphNode::from(tao.id()).mark_root_analogue();
```

Excellent, your reflexes work just as well at execution as they do at parsing! Let's implement the rest of what we've learned:

```rust
BuildInfo::from(form.id()).mark_own_module();
module!(
    form,
    "Concept forms, as opposed to archetypes.",
    ["form_trait::FormTrait"]
);
module!(relation, "Relations between the forms.");
module!(flag, "Relations involving only one form.");
module!(
    attribute,
    "Relations between two forms.",
    ["attribute_trait::AttributeTrait"]
);
module!(
    has_property,
    "Meta-attributes around what attributes instances of an archetype have."
);
module!(
    archetype,
    "Types of forms, as opposed to the forms themselves.",
    [
        "archetype_trait::ArchetypeTrait",
        "archetype_form_trait::ArchetypeFormTrait",
        "attribute_archetype_form_trait::AttributeArchetypeFormTrait"
    ]
);
```

## Appendix

### Dependencies

This is the version of Yang used to make this build happen:

```toml
zamm_yang = "0.1.10"
```

Yang does his best to be backwards-compatible, so we should let him know that we're new here:

```rust
Crate::yin().set_version("0.2.0");
Crate::yang().set_version("0.1.9");
```

We should also let him know what our current crate name is. There is as of yet no way to let him know that this is the same crate as the `Crate::yin()` mentioned above.

<<<<<<< HEAD
```toml
zamm_yin = "=0.0.14"
zamm_yang = "=0.1.0"
=======
```rust
Crate::current().set_implementation_name("zamm_yin");
>>>>>>> 97731ae0
```

### Imports

These are the generic imports for general Yang generation:

```rust
use zamm_yang::add_flag;
use zamm_yang::define;
use zamm_yang::define_child;
use zamm_yang::module;
use zamm_yang::tao::initialize_kb;
use zamm_yang::tao::ImplementExtension;
use zamm_yang::tao::Tao;
use zamm_yang::tao::archetype::CreateImplementation;
use zamm_yang::tao::archetype::ArchetypeTrait;
use zamm_yang::tao::archetype::ArchetypeFormTrait;
use zamm_yang::tao::archetype::ArchetypeFormExtensionTrait;
use zamm_yang::tao::archetype::AttributeArchetypeFormTrait;
use zamm_yang::tao::form::Crate;
use zamm_yang::tao::form::CrateExtension;
use zamm_yang::tao::form::FormTrait;
use zamm_yang::tao::form::ModuleExtension;
use zamm_yang::tao::perspective::BuildInfo;
use zamm_yang::tao::perspective::KnowledgeGraphNode;
use zamm_yang::node_wrappers::CommonNodeTrait;
use zamm_yang::codegen::CodegenConfig;
use zamm_yang::tao::callbacks::handle_all_implementations;
use zamm_yang::helper::aa;
use zamm_yang::helper::BackwardsCompatibility;
```<|MERGE_RESOLUTION|>--- conflicted
+++ resolved
@@ -361,14 +361,8 @@
 
 We should also let him know what our current crate name is. There is as of yet no way to let him know that this is the same crate as the `Crate::yin()` mentioned above.
 
-<<<<<<< HEAD
-```toml
-zamm_yin = "=0.0.14"
-zamm_yang = "=0.1.0"
-=======
 ```rust
 Crate::current().set_implementation_name("zamm_yin");
->>>>>>> 97731ae0
 ```
 
 ### Imports
